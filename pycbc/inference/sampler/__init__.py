--- conflicted
+++ resolved
@@ -29,13 +29,8 @@
 samplers = {cls.name: cls for cls in (
     EmceeEnsembleSampler,
     EmceePTSampler,
-<<<<<<< HEAD
-    EpsieSampler,
     MultinestSampler,
     UltranestSampler,
-=======
-    MultinestSampler
->>>>>>> 3db889d5
 )}
 
 try:
