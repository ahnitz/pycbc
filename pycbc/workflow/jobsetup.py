# Copyright (C) 2013  Ian Harry
#
# This program is free software; you can redistribute it and/or modify it
# under the terms of the GNU General Public License as published by the
# Free Software Foundation; either version 3 of the License, or (at your
# option) any later version.
#
# This program is distributed in the hope that it will be useful, but
# WITHOUT ANY WARRANTY; without even the implied warranty of
# MERCHANTABILITY or FITNESS FOR A PARTICULAR PURPOSE.  See the GNU General
# Public License for more details.
#
# You should have received a copy of the GNU General Public License along
# with this program; if not, write to the Free Software Foundation, Inc.,
# 51 Franklin Street, Fifth Floor, Boston, MA  02110-1301, USA.

#
# =============================================================================
#
#                                   Preamble
#
# =============================================================================
#

"""
This library code contains functions and classes that are used to set up
and add jobs/nodes to a pycbc workflow. For details about pycbc.workflow see:
https://ldas-jobs.ligo.caltech.edu/~cbc/docs/pycbc/ahope.html
"""

import math, os
<<<<<<< HEAD
import logging
=======
import lal
>>>>>>> 664ada2b
from glue import segments
import Pegasus.DAX3 as dax
from pycbc.workflow.core import Executable, File, FileList, Node
from pycbc.workflow.legacy_ihope import LegacyTmpltbankExecutable, LegacyInspiralExecutable


def int_gps_time_to_str(t):
    """Takes an integer GPS time, either given as int or lal.LIGOTimeGPS, and
    converts it to a string. If a LIGOTimeGPS with nonzero decimal part is
    given, raises a ValueError."""

    if type(t) == int:
        return str(t)
    elif type(t) == lal.LIGOTimeGPS:
        if t.gpsNanoSeconds == 0:
            return str(t.gpsSeconds)
        else:
            raise ValueError('Need an integer GPS time, got %s' % str(t))

def select_tmpltbank_class(curr_exe):
    """ This function returns a class that is appropriate for setting up
    template bank jobs within workflow.

    Parameters
    ----------
    curr_exe : string
        The name of the executable to be used for generating template banks.

    Returns
    --------
    exe_class : Sub-class of pycbc.workflow.core.Executable that holds utility
        functions appropriate for the given executable.  Instances of the class
        ('jobs') **must** have methods
        * job.create_node()
        and
        * job.get_valid_times(ifo, )
    """
    exe_to_class_map = {
        'lalapps_tmpltbank_ahope' : LegacyTmpltbankExecutable,
        'pycbc_geom_nonspinbank'  : PyCBCTmpltbankExecutable,
        'pycbc_aligned_stoch_bank': PyCBCTmpltbankExecutable
    }
    try:
        return exe_to_class_map[curr_exe]
    except KeyError:
        raise NotImplementedError(
            "No job class exists for executable %s, exiting" % curr_exe)

def select_matchedfilter_class(curr_exe):
    """ This function returns a class that is appropriate for setting up
    matched-filtering jobs within workflow.

    Parameters
    ----------
    curr_exe : string
        The name of the matched filter executable to be used.

    Returns
    --------
    exe_class : Sub-class of pycbc.workflow.core.Executable that holds utility
        functions appropriate for the given executable.  Instances of the class
        ('jobs') **must** have methods
        * job.create_node()
        and
        * job.get_valid_times(ifo, )
    """
    exe_to_class_map = {
        'lalapps_inspiral_ahope'  : LegacyInspiralExecutable,
        'pycbc_inspiral'          : PyCBCInspiralExecutable
    }
    try:
        return exe_to_class_map[curr_exe]
    except KeyError:
        # also conceivable to introduce a default class??
        raise NotImplementedError(
            "No job class exists for executable %s, exiting" % curr_exe)

def select_generic_executable(workflow, exe_tag):
    """ Returns a class that is appropriate for setting up jobs to run executables
    having specific tags in the workflow config.
    Executables should not be "specialized" jobs fitting into one of the 
    select_XXX_class functions above, i.e. not a matched filter or template
    bank job, which require extra setup.  

    Parameters
    ----------
    workflow : pycbc.workflow.core.Workflow
        The Workflow instance.

    exe_tag : string
        The name of the config section storing options for this executable and
        the option giving the executable path in the [executables] section.

    Returns
    --------
    exe_class : Sub-class of pycbc.workflow.core.Executable that holds utility
        functions appropriate for the given executable.  Instances of the class
        ('jobs') **must** have a method job.create_node()
    """
    exe_path = workflow.cp.get("executables", exe_tag)
    exe_name = os.path.basename(exe_path)
    exe_to_class_map = {
        'ligolw_add'               : LigolwAddExecutable,
        'ligolw_cbc_sstinca'           : LigolwSSthincaExecutable,
        'pycbc_sqlite_simplify'    : PycbcSqliteSimplifyExecutable,
        'ligolw_cbc_cluster_coincs': SQLInOutExecutable,
        'ligolw_cbc_repop_coinc'   : SQLInOutExecutable,
        'repop_coinc_expfit'       : SQLInOutExecutable,
        'ligolw_cbc_dbinjfind'         : SQLInOutExecutable,
        'lalapps_inspinj'          : LalappsInspinjExecutable,
        'pycbc_timeslides'         : PycbcTimeslidesExecutable,
        'pycbc_compute_durations'  : ComputeDurationsExecutable,
        'pycbc_calculate_far'      : PycbcCalculateFarExecutable,
        "pycbc_run_sqlite"         : SQLInOutExecutable,
        # FIXME: We may end up with more than one class for using ligolw_sqlite
        #        How to deal with this?
        "ligolw_sqlite"            : ExtractToXMLExecutable,
        "pycbc_inspinjfind"        : InspinjfindExecutable,
        "pycbc_pickle_horizon_distances" : PycbcPickleHorizonDistsExecutable,
        "pycbc_combine_likelihood" : PycbcCombineLikelihoodExecutable,
        "pycbc_gen_ranking_data"   : PycbcGenerateRankingDataExecutable,
        "pycbc_calculate_likelihood"     : PycbcCalculateLikelihoodExecutable,
        "gstlal_inspiral_marginalize_likelihood"      : GstlalMarginalizeLikelihoodExecutable,
        "pycbc_compute_far_from_snr_chisq_histograms" : GstlalFarfromsnrchisqhistExecutable,
        "gstlal_inspiral_plot_sensitivity"            : GstlalPlotSensitivity,
        "gstlal_inspiral_plot_background" : GstlalPlotBackground,
        "gstlal_inspiral_plotsummary"     : GstlalPlotSummary,
        "gstlal_inspiral_summary_page"    : GstlalSummaryPage
    }
    try:
        return exe_to_class_map[exe_name]
    except KeyError:
        # Should we try some sort of default class??
        raise NotImplementedError(
            "No job class exists for executable %s, exiting" % exe_name)

def sngl_ifo_job_setup(workflow, ifo, out_files, curr_exe_job, science_segs, 
                       datafind_outs, parents=None, 
                       link_job_instance=None, allow_overlap=True,
                       compatibility_mode=True):
    """ This function sets up a set of single ifo jobs. A basic overview of how this
    works is as follows:

    * (1) Identify the length of data that each job needs to read in, and what
      part of that data the job is valid for.
    * START LOOPING OVER SCIENCE SEGMENTS
    * (2) Identify how many jobs are needed (if any) to cover the given science
      segment and the time shift between jobs. If no jobs continue.
    * START LOOPING OVER JOBS
    * (3) Identify the time that the given job should produce valid output (ie.
      inspiral triggers) over.
    * (4) Identify the data range that the job will need to read in to produce
      the aforementioned valid output.
    * (5) Identify all parents/inputs of the job.
    * (6) Add the job to the workflow
    * END LOOPING OVER JOBS
    * END LOOPING OVER SCIENCE SEGMENTS

    Parameters
    -----------
    workflow: pycbc.workflow.core.Workflow
        An instance of the Workflow class that manages the constructed workflow.
    ifo : string
        The name of the ifo to set up the jobs for
    out_files : pycbc.workflow.core.FileList
        The FileList containing the list of jobs. Jobs will be appended
        to this list, and it does not need to be empty when supplied.
    curr_exe_job : Job
        An instanced of the Job class that has a get_valid times method.
    science_segs : glue.segments.segmentlist
        The list of times that the jobs should cover
    datafind_outs : pycbc.workflow.core.FileList
        The file list containing the datafind files.
    parents : pycbc.workflow.core.FileList (optional, kwarg, default=None)
        The FileList containing the list of jobs that are parents to
        the one being set up.
    link_job_instance : Job instance (optional),
        Coordinate the valid times with another Executable.
    allow_overlap : boolean (optional, kwarg, default = True)
        If this is set the times that jobs are valid for will be allowed to
        overlap. This may be desired for template banks which may have some
        overlap in the times they cover. This may not be desired for inspiral
        jobs, where you probably want triggers recorded by jobs to not overlap
        at all.
    compatibility_mode : boolean (optional,  kwarg, default = False)
        If given the jobs will be tiled in the same method as used in inspiral
        hipe. This requires that link_job_instance is also given. If not given
        workflow's methods are used.

    Returns
    --------
    out_files : pycbc.workflow.core.FileList
        A list of the files that will be generated by this step in the
        workflow.
    """
    if compatibility_mode and not link_job_instance:
        errMsg = "Compability mode requires a link_job_instance."
        raise ValueError(errMsg)
    
    ########### (1) ############
    # Get the times that can be analysed and needed data lengths
    data_length, valid_chunk, valid_length = identify_needed_data(curr_exe_job,
                                           link_job_instance=link_job_instance)

    # Loop over science segments and set up jobs
    for curr_seg in science_segs:
        ########### (2) ############
        # Initialize the class that identifies how many jobs are needed and the
        # shift between them.
        segmenter = JobSegmenter(data_length, valid_chunk, valid_length, 
                    curr_seg, compatibility_mode=compatibility_mode)

        for job_num in range(segmenter.num_jobs):
            ############## (3) #############
            # Figure out over what times this job will be valid for
            job_valid_seg = segmenter.get_valid_times_for_job(job_num,
                                                   allow_overlap=allow_overlap)

            ############## (4) #############
            # Get the data that this job should read in
            job_data_seg = segmenter.get_data_times_for_job(job_num)
                
            ############# (5) ############
            # Identify parents/inputs to the job
            if parents:
                # Find the set of files with the best overlap
                curr_parent = parents.find_outputs_in_range(ifo, job_valid_seg,
                                                            useSplitLists=True)
                if not curr_parent:
                    err_string = ("No parent jobs found overlapping %d to %d." 
                                  %(job_valid_seg[0], job_valid_seg[1]))
                    err_string += "\nThis is a bad error! Contact a developer."
                    raise ValueError(err_string)
            else:
                curr_parent = [None]


            if datafind_outs:
                curr_dfouts = datafind_outs.find_all_output_in_range(ifo, 
                                              job_data_seg, useSplitLists=True)
                if not curr_dfouts:
                    err_str = ("No datafind jobs found overlapping %d to %d."
                                %(job_data_seg[0],job_data_seg[1]))
                    err_str += "\nThis shouldn't happen. Contact a developer."
                    raise ValueError(err_str)


            ############## (6) #############
            # Make node and add to workflow

            # Note if I have more than one curr_parent I need to make more than
            # one job. If there are no curr_parents it is set to [None] and I
            # make a single job. This catches the case of a split template bank
            # where I run a number of jobs to cover a single range of time.
            for pnum, parent in enumerate(curr_parent):
                if len(curr_parent) != 1:
                    tag = ["JOB%d" %(pnum,)]
                else:
                    tag = []
                # To ensure output file uniqueness I add a tag
                # We should generate unique names automatically, but it is a 
                # pain until we can set the output names for all Executables              
                node = curr_exe_job.create_node(job_data_seg, job_valid_seg, 
                                                parent=parent,
                                                dfParents=curr_dfouts, 
                                                tags=tag)
                workflow.add_node(node)
                curr_out_files = node.output_files
                # FIXME: Here we remove PSD files if they are coming through.
                #        This should be done in a better way. On to-do list.
                curr_out_files = [i for i in curr_out_files if 'PSD_FILE'\
                                                                 not in i.tags]
                out_files += curr_out_files

    return out_files

def identify_needed_data(curr_exe_job, link_job_instance=None):
    """ This function will identify the length of data that a specific executable
    needs to analyse and what part of that data is valid (ie. inspiral doesn't
    analyse the first or last 64+8s of data it reads in).
    
    In addition you can supply a second job instance to "link" to, which will
    ensure that the two jobs will have a one-to-one correspondence (ie. one
    template bank per one matched-filter job) and the corresponding jobs will
    be "valid" at the same times.

    Parameters
    -----------
    curr_exe_job : Job
        An instance of the Job class that has a get_valid times method.
    link_job_instance : Job instance (optional),
        Coordinate the valid times with another executable.

    Returns
    --------
    dataLength : float
        The amount of data (in seconds) that each instance of the job must read
        in.
    valid_chunk : glue.segment.segment
        The times within dataLength for which that jobs output **can** be
        valid (ie. for inspiral this is (72, dataLength-72) as, for a standard
        setup the inspiral job cannot look for triggers in the first 72 or
        last 72 seconds of data read in.)
    valid_length : float
        The maximum length of data each job can be valid for. If not using
        link_job_instance this is abs(valid_segment), but can be smaller than
        that if the linked job only analyses a small amount of data (for e.g.).
    """
    # Set up the condorJob class for the current executable
    data_lengths, valid_chunks = curr_exe_job.get_valid_times()

    # Begin by getting analysis start and end, and start and end of time
    # that the output file is valid for
    valid_lengths = [abs(valid_chunk) for valid_chunk in valid_chunks]

    if link_job_instance:
        # FIXME: Should we remove this, after testing is complete??
        # EURGHH! What we are trying to do here is, if this option is given,
        # line up the template bank and inspiral jobs so that there is one
        # template bank for each inspiral job. This is proving a little messy
        # and probably still isn't perfect.

        # What data does the linked exe use?
        link_data_length, link_valid_chunk = link_job_instance.get_valid_times()
        if len(link_data_length) > 1 or len(valid_lengths) > 1:
            raise ValueError('Linking job instances for tiling is not supported'
                             ' between jobs that allow variable tile size')
        
        # What data is lost at start of both jobs? Take the maximum.
        start_data_loss = max(valid_chunks[0][0], link_valid_chunk[0][0])
        # What data is lost at end of both jobs? Take the maximum.
        end_data_loss = max(data_lengths[0] - valid_chunks[0][1],\
                            link_data_length[0] - link_valid_chunk[0][1])
        # Calculate valid_segments for both jobs based on the combined data
        # loss.
        valid_chunk = segments.segment(start_data_loss, \
                                       data_lengths[0] - end_data_loss)
        link_valid_chunk = segments.segment(start_data_loss, \
                                       link_data_length[0] - end_data_loss)

        # The maximum valid length should be the minimum of the two
        link_valid_length = abs(link_valid_chunk[0])

        # Which one is now longer? Use this is valid_length
        if link_valid_length < valid_lengths[0]:
            valid_lengths[0] = link_valid_length
            
    return data_lengths, valid_chunks, valid_lengths


class JobSegmenter(object):
    """ This class is used when running sngl_ifo_job_setup to determine what times
    should be analysed be each job and what data is needed.
    """
    
    def __init__(self, data_lengths, valid_chunks, valid_lengths, curr_seg,
                 compatibility_mode = False):
        """ Initialize class. """
        
        self.curr_seg = curr_seg
        self.curr_seg_length = float(abs(curr_seg))
        
        self.data_length, self.valid_chunk, self.valid_length = \
                      self.pick_tile_size(self.curr_seg_length, data_lengths,
                                                  valid_chunks, valid_lengths)
        
        self.data_chunk = segments.segment([0, self.data_length])
        self.data_loss = self.data_length - abs(self.valid_chunk)
        
        if self.data_loss < 0:
            raise ValueError("pycbc.workflow.jobsetup needs fixing! Please contact a developer")

        if self.curr_seg_length < self.data_length:
            self.num_jobs = 0
            return

        # How many jobs do we need
        self.num_jobs = int( math.ceil( (self.curr_seg_length \
                                - self.data_loss) / float(self.valid_length) ))

        self.compatibility_mode = compatibility_mode
        if compatibility_mode and (self.valid_length != abs(self.valid_chunk)):
            errMsg = "In compatibility mode the template bank and matched-"
            errMsg += "filter jobs must read in the same amount of data."
            raise ValueError(errMsg)
        elif compatibility_mode and len(data_lengths) > 1:
            raise ValueError("Cannot enable compatibility mode tiling with "
                             "variable tile size")
        elif compatibility_mode:
            # What is the incremental shift between jobs
            self.job_time_shift = self.valid_length
        else:
            # What is the incremental shift between jobs
            self.job_time_shift = (self.curr_seg_length - self.data_length) / \
                                   float(self.num_jobs - 1)

    def pick_tile_size(self, seg_size, data_lengths, valid_chunks, valid_lengths):
        """ Choose job tiles size based on science segment length """

        if len(valid_lengths) == 1:
            return data_lengths[0], valid_chunks[0], valid_lengths[0]
        else:
            # Pick the tile size that is closest to 1/3 of the science segment
            target_size = seg_size / 3
            pick, pick_diff = 0, abs(valid_lengths[0] - target_size)
            for i, size in enumerate(valid_lengths):
                if abs(size - target_size) < pick_diff:
                    pick, pick_diff  = i, abs(size - target_size)
            return data_lengths[pick], valid_chunks[pick], valid_lengths[pick]      

    def get_valid_times_for_job(self, num_job, allow_overlap=True):
        """ Get the times for which this job is valid. """
        if self.compatibility_mode:
            return self.get_valid_times_for_job_legacy(num_job)
        else:
            return self.get_valid_times_for_job_workflow(num_job, 
                                                   allow_overlap=allow_overlap)

    def get_valid_times_for_job_workflow(self, num_job, allow_overlap=True):
        """ Get the times for which the job num_job will be valid, using workflow's
        method.
        """
        # small factor of 0.0001 to avoid float round offs causing us to
        # miss a second at end of segments.
        shift_dur = self.curr_seg[0] + int(self.job_time_shift * num_job\
                                           + 0.0001)
        job_valid_seg = self.valid_chunk.shift(shift_dur)
        # If we need to recalculate the valid times to avoid overlap
        if not allow_overlap:
            data_per_job = (self.curr_seg_length - self.data_loss) / \
                           float(self.num_jobs)
            lower_boundary = num_job*data_per_job + \
                                 self.valid_chunk[0] + self.curr_seg[0]
            upper_boundary = data_per_job + lower_boundary
            # NOTE: Convert to int after calculating both boundaries
            # small factor of 0.0001 to avoid float round offs causing us to
            # miss a second at end of segments.
            lower_boundary = int(lower_boundary)
            upper_boundary = int(upper_boundary + 0.0001)
            if lower_boundary < job_valid_seg[0] or \
                    upper_boundary > job_valid_seg[1]:
                err_msg = ("Workflow is attempting to generate output "
                          "from a job at times where it is not valid.")
                raise ValueError(err_msg)
            job_valid_seg = segments.segment([lower_boundary,
                                              upper_boundary])
        return job_valid_seg

    def get_valid_times_for_job_legacy(self, num_job):
        """ Get the times for which the job num_job will be valid, using the method
        use in inspiral hipe.
        """
        # All of this should be integers, so no rounding factors needed.
        shift_dur = self.curr_seg[0] + int(self.job_time_shift * num_job)
        job_valid_seg = self.valid_chunk.shift(shift_dur)

        # If this is the last job, push the end back
        if num_job == (self.num_jobs - 1):
            dataPushBack = self.data_length - self.valid_chunk[1]
            job_valid_seg = segments.segment(job_valid_seg[0],
                                               self.curr_seg[1] - dataPushBack)

        return job_valid_seg

    def get_data_times_for_job(self, num_job):
        """ Get the data that this job will read in. """
        if self.compatibility_mode:
            job_data_seg =  self.get_data_times_for_job_legacy(num_job)
        else:
            job_data_seg =  self.get_data_times_for_job_workflow(num_job)

        # Sanity check that all data is used
        if num_job == 0:
            if job_data_seg[0] != self.curr_seg[0]:
                err= "Job is not using data from the start of the "
                err += "science segment. It should be using all data."
                raise ValueError(err)
        if num_job == (self.num_jobs - 1):
            if job_data_seg[1] != self.curr_seg[1]:
                err = "Job is not using data from the end of the "
                err += "science segment. It should be using all data."
                raise ValueError(err)

        return job_data_seg

    def get_data_times_for_job_workflow(self, num_job):
        """ Get the data that this job will need to read in. """
        # small factor of 0.0001 to avoid float round offs causing us to
        # miss a second at end of segments.
        shift_dur = self.curr_seg[0] + int(self.job_time_shift * num_job\
                                           + 0.0001)
        job_data_seg = self.data_chunk.shift(shift_dur)
        return job_data_seg

    def get_data_times_for_job_legacy(self, num_job):
        """ Get the data that this job will need to read in. """
        # Should all be integers, so no rounding needed
        shift_dur = self.curr_seg[0] + int(self.job_time_shift * num_job)
        job_data_seg = self.data_chunk.shift(shift_dur)

        # If this is the last job, push the end back
        if num_job == (self.num_jobs - 1):
            dataPushBack = job_data_seg[1] - self.curr_seg[1]
            assert dataPushBack >= 0
            job_data_seg = segments.segment(job_data_seg[0] - dataPushBack,
                                                 self.curr_seg[1])
            assert (abs(job_data_seg) == self.data_length)
        return job_data_seg

class PyCBCInspiralExecutable(Executable):
    """ The class used to create jobs for pycbc_inspiral Executable. """
    
    current_retention_level = Executable.CRITICAL
    def __init__(self, cp, exe_name, ifo=None, out_dir=None, injection_file=None, tags=[]):
        super(PyCBCInspiralExecutable, self).__init__(cp, exe_name, None, ifo, out_dir, tags=tags)
        self.cp = cp
        self.set_memory(2000)
        self.injection_file = injection_file
        
        try:
            outtype = cp.get('workflow-matchedfilter', 'output-type')
        except:
            outtype = None

        if outtype is None or 'xml' in outtype:
            self.ext = '.xml.gz'
        elif 'hdf' in outtype:
            self.ext = '.hdf'
        else:
            raise ValueError('Invalid output type for PyCBC Inspiral: %s' % outtype)

        self.num_threads = 1  
        if self.get_opt('processing-scheme') is not None:
            stxt = self.get_opt('processing-scheme')
            if len(stxt.split(':')) > 1:
                self.num_threads = stxt.split(':')[1]

    def create_node(self, data_seg, valid_seg, parent=None, dfParents=None, tags=[]):
        node = Node(self)
        pad_data = int(self.get_opt('pad-data'))
        if pad_data is None:
            raise ValueError("The option pad-data is a required option of "
                             "%s. Please check the ini file." % self.name)

        if not dfParents:
            raise ValueError("%s must be supplied with data file(s)"
                              %(self.name))

        # set remaining options flags
        node.add_opt('--gps-start-time',
                     int_gps_time_to_str(data_seg[0] + pad_data))
        node.add_opt('--gps-end-time',
                     int_gps_time_to_str(data_seg[1] - pad_data))
        node.add_opt('--trig-start-time', int_gps_time_to_str(valid_seg[0]))
        node.add_opt('--trig-end-time', int_gps_time_to_str(valid_seg[1]))

        node.add_profile('condor', 'request_cpus', self.num_threads)        

        if self.injection_file is not None:
            node.add_input_opt('--injection-file', self.injection_file)

        # set the input and output files        
        node.new_output_file_opt(valid_seg, self.ext, '--output', tags=tags,
                         store_file=self.retain_files, use_tmp_subdirs=True)
        node.add_input_list_opt('--frame-files', dfParents)
        node.add_input_opt('--bank-file', parent, )

        # FIXME: This hack is needed for pipedown compatibility. user-tag is
        #        no-op and is only needed for pipedown to know whether this is
        #        a "FULL_DATA" job or otherwise. Alex wants to burn this code
        #        with fire. 
        if node.output_files[0].storage_path is not None:
            outFile = os.path.basename(node.output_files[0].storage_path)
            userTag = outFile.split('-')[1]
            userTag = userTag.split('_')[1:]
            if userTag[0] == 'FULL' and userTag[1] == 'DATA':
                userTag = 'FULL_DATA'
            elif userTag[0] == 'PLAYGROUND':
                userTag = 'PLAYGROUND'
            elif userTag[0].endswith("INJ"):
                userTag = userTag[0]
            else:
                userTag = '_'.join(userTag)
            node.add_opt("--user-tag", userTag)

        return node

    def get_valid_times(self):
        """ Determine possible dimensions of needed input and valid output
        """
        
        min_analysis_segs = int(self.cp.get('workflow-matchedfilter',
                                          'min-analysis-segments'))
        max_analysis_segs = int(self.cp.get('workflow-matchedfilter',
                                    'max-analysis-segments'))
        
        segment_length = int(self.get_opt('segment-length'))
        pad_data = int(self.get_opt( 'pad-data'))
        start_pad = int(self.get_opt( 'segment-start-pad'))
        end_pad = int(self.get_opt('segment-end-pad'))
        
        constant_psd_segs = self.get_opt('psd-recalculate-segments')
        if constant_psd_segs is None:
            constant_psd_segs = min_analysis_segs
            max_analysis_segs = min_analysis_segs
        else:
            constant_psd_segs = int(constant_psd_segs)
        
        if min_analysis_segs % constant_psd_segs != 0:
            raise ValueError('Constant PSD segments does not evenly divide the '
                             'number of analysis segments') 
        
        if max_analysis_segs is None:
            max_analysis_segs = min_analysis_segs
        
        seg_ranges = range(min_analysis_segs, max_analysis_segs + 1, constant_psd_segs)
        data_lengths = []
        valid_regions = []
        for nsegs in seg_ranges:
            analysis_length = (segment_length - start_pad - end_pad) * nsegs
            data_length = analysis_length + pad_data * 2 + start_pad + end_pad
            start = pad_data + start_pad
            end = data_length - pad_data - end_pad
            data_lengths += [data_length]
            valid_regions += [segments.segment(start, end)]
            
        return data_lengths, valid_regions

class PyCBCTmpltbankExecutable(Executable):
    """ The class used to create jobs for pycbc_geom_nonspin_bank Executable and
    any other Executables using the same command line option groups.
    """
    
    current_retention_level = Executable.CRITICAL
    def __init__(self, cp, exe_name, ifo=None, out_dir=None,
                 tags=[], write_psd=False):
        super(PyCBCTmpltbankExecutable, self).__init__(cp, exe_name, 'vanilla', ifo, out_dir, tags=tags)
        self.cp = cp
        self.set_memory(2000)
        self.write_psd = write_psd

    def create_node(self, data_seg, valid_seg, parent=None, dfParents=None, tags=[]):
        node = Node(self)

        if not dfParents:
            raise ValueError("%s must be supplied with data file(s)"
                              % self.name)

        pad_data = int(self.get_opt('pad-data'))
        if pad_data is None:
            raise ValueError("The option pad-data is a required option of "
                             "%s. Please check the ini file." % self.name)

        # set the remaining option flags
        node.add_opt('--gps-start-time',
                     int_gps_time_to_str(data_seg[0] + pad_data))
        node.add_opt('--gps-end-time',
                     int_gps_time_to_str(data_seg[1] - pad_data))

        # set the input and output files
        # Add the PSD file if needed
        if self.write_psd:
            node.new_output_file_opt(valid_seg, '.txt', '--psd-output',
                                     tags=tags+['PSD_FILE'], store_file=self.retain_files)
        node.new_output_file_opt(valid_seg, '.xml.gz', '--output-file',
                                 tags=tags, store_file=self.retain_files)
        node.add_input_list_opt('--frame-files', dfParents)
        return node

    def create_nodata_node(self, valid_seg, tags=[]):
        """ A simplified version of create_node that creates a node that does not
        need to read in data.

        Parameters
        -----------
        valid_seg : glue.segment
            The segment over which to declare the node valid. Usually this
            would be the duration of the analysis.

        Returns
        --------
        node : pycbc.workflow.core.Node
            The instance corresponding to the created node.
        """
        node = Node(self)

        # Set the output file
        # Add the PSD file if needed
        if self.write_psd:
            node.new_output_file_opt(valid_seg, '.txt', '--psd-output',
                                     tags=tags+['PSD_FILE'], store_file=self.retain_files)

        node.new_output_file_opt(valid_seg, '.xml.gz', '--output-file',
                                 store_file=self.retain_files)
        return node

    def get_valid_times(self):
        pad_data = int(self.get_opt( 'pad-data'))
        analysis_length = int(self.cp.get('workflow-tmpltbank', 'analysis-length'))

        #FIXME this should not be hard coded
        data_length = analysis_length + pad_data * 2
        start = pad_data
        end = data_length - pad_data
        return [data_length], [segments.segment(start, end)]

class LigoLWCombineSegsExecutable(Executable):
    """ This class is used to create nodes for the ligolw_combine_segments
    Executable
    """
    
    # Always want to keep the segments
    current_retention_level = Executable.FINAL_RESULT
    def create_node(self, valid_seg, veto_files, segment_name):
        node = Node(self)
        node.add_opt('--segment-name', segment_name)
        for fil in veto_files:
            node.add_input_arg(fil)
        node.new_output_file_opt(valid_seg, '.xml', '--output',
                                 store_file=self.retain_files)
        return node

class LigolwAddExecutable(Executable):
    """ The class used to create nodes for the ligolw_add Executable. """
    
    current_retention_level = Executable.INTERMEDIATE_PRODUCT
    def __init__(self, cp, exe_name, universe=None, ifo=None, out_dir=None, tags=[]):
        super(LigolwAddExecutable, self).__init__(cp, exe_name, universe, ifo, out_dir, tags=tags)
        self.set_memory(2000)

    def create_node(self, jobSegment, input_files, output=None, tags=[]):
        node = Node(self)

        # Very few options to ligolw_add, all input files are given as a long
        # argument list. If this becomes unwieldy we could dump all these files
        # to a cache file and read that in. ALL INPUT FILES MUST BE LISTED AS
        # INPUTS (with .add_input_opt_file) IF THIS IS DONE THOUGH!
        for fil in input_files:
            node.add_input_arg(fil)

        # Currently we set the output file using the name of *all* active ifos,
        # even if one or more of these ifos is not active within jobSegment.
        # In ihope, these files were named with only participating ifos. Not
        # sure this is worth doing, can can be done with replacing self.ifo
        # here if desired
        if output:
            node.add_output_opt('--output', output)
        else:
            node.new_output_file_opt(jobSegment, '.xml.gz', '--output',
                                    tags=tags, store_file=self.retain_files,
                                    use_tmp_subdirs=True)
        return node

class LigolwSSthincaExecutable(Executable):
    """ The class responsible for making jobs for ligolw_sstinca. """
    
    current_retention_level = Executable.CRITICAL
    def __init__(self, cp, exe_name, universe=None, ifo=None, out_dir=None,
                 dqVetoName=None, tags=[]):
        super(LigolwSSthincaExecutable, self).__init__(cp, exe_name, universe, ifo, out_dir, tags=tags)
        self.set_memory(2000)
        if dqVetoName:
            self.add_opt("--vetoes-name", dqVetoName)

    def create_node(self, jobSegment, coincSegment, inputFile, tags=[],
                    write_likelihood=False):
        node = Node(self)
        node.add_input_arg(inputFile)

        # Add the start/end times
        segString = ""
        if coincSegment[0]:
            segString += str(coincSegment[0])
        segString += ":"
        if coincSegment[1]:
            segString += str(coincSegment[1])

        node.add_opt('--coinc-end-time-segment', segString)

        node.new_output_file_opt(jobSegment, '.xml.gz', '--output-file',
                        tags=self.tags+tags, store_file=self.retain_files,
                        use_tmp_subdirs=True)

        if write_likelihood:
            node.new_output_file_opt(jobSegment, '.xml.gz',
                        '--likelihood-output-file',
                        tags=['DIST_STATS']+self.tags+tags,
                        store_file=self.retain_files)
        return node

class PycbcSqliteSimplifyExecutable(Executable):
    """ The class responsible for making jobs for pycbc_sqlite_simplify. """
    
    current_retention_level = Executable.NON_CRITICAL
    def __init__(self, cp, exe_name, universe=None, ifo=None, out_dir=None, tags=[]):
        super(PycbcSqliteSimplifyExecutable, self).__init__(cp, exe_name, universe, ifo, out_dir, tags=tags)
        self.set_memory(2000)

    def create_node(self, job_segment, inputFiles, injFile=None,
                    injString=None, workflow=None):
        node = Node(self)
        if injFile and not injString:
            raise ValueError("injString needed if injFile supplied.")
        # Need to check if I am dealing with a single split job
        extra_tags = []
        if len(inputFiles) == 1:
            for tag in inputFiles[0].tags:
                if tag.startswith('JOB'):
                    extra_tags.append(tag)
        # If the number of input files is large, split this up
        num_inputs = len(inputFiles)
        if num_inputs > 20 and workflow is not None:
            reduced_inputs = FileList([])
            count = 0
            testing = 0
            curr_node = Node(self)
            if self.global_retention_threshold > \
                                 Executable.INTERMEDIATE_PRODUCT:
                curr_store_file = False
            else:
                curr_store_file = True
            for i, file in enumerate(inputFiles):
                curr_node.add_input_arg(file)
                if ( (not (i % 20)) and (i != 0) ) or ((i+1) == num_inputs):
                    count_tag = ['SPLIT%d' %(count)]
                    curr_node.new_output_file_opt(job_segment, '.sqlite', 
                                    '--output-file',
                                     tags=self.tags+extra_tags+count_tag,
                                     store_file=curr_store_file)
                    workflow.add_node(curr_node)
                    reduced_inputs.append(curr_node.output_file)
                    testing += len(curr_node._inputs)
                    curr_node = Node(self)
                    count+=1
            inputFiles = reduced_inputs
        elif num_inputs > 20:
            err_msg = "Please provide the workflow keyword to the "
            err_msg += "pycbc_sqlite_simplify create node function if "
            err_msg += "supplying a large number of inputs. This allows us "
            err_msg += "to parallelize the operation and speedup the workflow."
            logging.warn(err_msg)

        for file in inputFiles:
            node.add_input_arg(file)
        if injFile:
            node.add_input_opt("--injection-file", injFile)
            node.add_opt("--simulation-tag", injString)
        node.new_output_file_opt(job_segment, '.sqlite', '--output-file',
                        tags=self.tags+extra_tags, store_file=self.retain_files)
        return node

class SQLInOutExecutable(Executable):
    """
    The class responsible for making jobs for SQL codes taking one input and
    one output.
    """
    current_retention_level=Executable.NON_CRITICAL
    def __init__(self, cp, exe_name, universe=None, ifo=None, out_dir=None, tags=[]):
        super(SQLInOutExecutable, self).__init__(cp, exe_name, universe, ifo, out_dir, tags=tags)

    def create_node(self, job_segment, input_file):
        # Need to follow through the split job tag if present
        extra_tags = []
        for tag in input_file.tags:
            if tag.startswith('JOB'):
                extra_tags.append(tag)

        node = Node(self)
        node.add_input_opt('--input', input_file)
        node.new_output_file_opt(job_segment, '.sqlite', '--output',
                        tags=self.tags+extra_tags, store_file=self.retain_files)
        return node

class PycbcCalculateFarExecutable(SQLInOutExecutable):
    """
    The class responsible for making jobs for the FAR calculation code. This
    only raises the default retention level
    """
    current_retention_level=Executable.FINAL_RESULT

class ExtractToXMLExecutable(Executable):
    """
    This class is responsible for running ligolw_sqlite jobs that will take an
    SQL file and dump it back to XML.
    """
    current_retention_level = Executable.INTERMEDIATE_PRODUCT
    def __init__(self, cp, exe_name, universe=None, ifo=None, out_dir=None,
                 tags=[]):
        Executable.__init__(self, cp, exe_name, universe, ifo, out_dir,
                                  tags=tags)
    def create_node(self, job_segment, input_file):
        node = Node(self)
        node.add_input_opt('--database', input_file)
        node.new_output_file_opt(job_segment, '.xml', '--extract',
                                 tags=self.tags, store_file=self.retain_files)
        return node


class ComputeDurationsExecutable(SQLInOutExecutable):
    """
    The class responsible for making jobs for pycbc_compute_durations.
    """
    current_retention_level = Executable.INTERMEDIATE_PRODUCT
    def create_node(self, job_segment, input_file, summary_xml_file):
        node = Node(self)
        node.add_input_opt('--input', input_file)
        node.add_input_opt('--segment-file', summary_xml_file)
        node.new_output_file_opt(job_segment, '.sqlite', '--output',
                                 tags=self.tags, store_file=self.retain_files)
        return node

class InspinjfindExecutable(Executable):
    """
    The class responsible for running jobs with pycbc_inspinjfind
    """
    current_retention_level = Executable.INTERMEDIATE_PRODUCT
    def __init__(self, cp, exe_name, universe=None, ifo=None, out_dir=None,
                 tags=[]):
        Executable.__init__(self, cp, exe_name, universe, ifo, out_dir,
                                  tags=tags)
    def create_node(self, job_segment, input_file):
        node = Node(self)
        node.add_input_opt('--input-file', input_file)
        node.new_output_file_opt(job_segment, '.xml', '--output-file',
                                 tags=self.tags, store_file=self.retain_files)
        return node

class PycbcPickleHorizonDistsExecutable(Executable):
    """
    The class responsible for running the pycbc_pickle_horizon_distances
    executable which is part 1 of 4 of the gstlal_inspiral_calc_likelihood
    functionality
    """
    # FIXME: This class will soon be removed when gstlal post-proc is updated
    current_retention_level = Executable.INTERMEDIATE_PRODUCT
    def __init__(self, cp, exe_name, universe=None, ifo=None, out_dir=None,
                 tags=[]):
        Executable.__init__(self, cp, exe_name, universe, ifo, out_dir,
                                  tags=tags)
    def create_node(self, job_segment, trigger_files):
        node = Node(self)
        for file in trigger_files:
            node.add_input_arg(file)
        node.new_output_file_opt(job_segment, '.pickle', '--output-file',
                                 tags=self.tags, store_file=self.retain_files)
        return node

class PycbcCombineLikelihoodExecutable(Executable):
    """
    The class responsible for running the pycbc_combine_likelihood
    executable which is part 2 of 4 of the gstlal_inspiral_calc_likelihood
    functionality
    """
    current_retention_level = Executable.INTERMEDIATE_PRODUCT
    def __init__(self, cp, exe_name, universe=None, ifo=None, out_dir=None,
                 tags=[]):
        Executable.__init__(self, cp, exe_name, universe, ifo, out_dir,
                                  tags=tags)
    def create_node(self, job_segment, likelihood_files, horizon_dist_file):
        node = Node(self)
        node.add_input_list_opt('--likelihood-urls', likelihood_files)
        node.add_input_opt('--horizon-dist-file', horizon_dist_file)
        node.new_output_file_opt(job_segment, '.xml.gz', '--output-file',
                                 tags=self.tags, store_file=self.retain_files)
        return node

class PycbcGenerateRankingDataExecutable(Executable):
    """
    The class responsible for running the pycbc_gen_ranking_data
    executable which is part 3 of 4 of the gstlal_inspiral_calc_likelihood
    functionality
    """
    current_retention_level = Executable.INTERMEDIATE_PRODUCT
    def __init__(self, cp, exe_name, universe=None, ifo=None, out_dir=None,
                 tags=[]):
        Executable.__init__(self, cp, exe_name, universe, ifo, out_dir,
                                  tags=tags)
        self.set_num_cpus(4)
        self.set_memory('8000')
    def create_node(self, job_segment, likelihood_file, horizon_dist_file):
        node = Node(self)
        node.add_input_opt('--likelihood-file', likelihood_file)
        node.add_input_opt('--horizon-dist-file', horizon_dist_file)
        node.new_output_file_opt(job_segment, '.xml.gz', '--output-file',
                                 tags=self.tags, store_file=self.retain_files)
        return node

class PycbcCalculateLikelihoodExecutable(Executable):
    """
    The class responsible for running the pycbc_calculate_likelihood
    executable which is part 4 of 4 of the gstlal_inspiral_calc_likelihood
    functionality
    """
    current_retention_level = Executable.FINAL_RESULT
    def __init__(self, cp, exe_name, universe=None, ifo=None, out_dir=None,
                 tags=[]):
        Executable.__init__(self, cp, exe_name, universe, ifo, out_dir,
                                  tags=tags)
    def create_node(self, job_segment, trigger_file, likelihood_file,
                    horizon_dist_file):
        node = Node(self)
        # Need to follow through the split job tag if present
        extra_tags = []
        for tag in trigger_file.tags:
            if tag.startswith('JOB'):
                extra_tags.append(tag)

        node.add_input_opt('--trigger-file', trigger_file)
        node.add_input_opt('--horizon-dist-file', horizon_dist_file)
        node.add_input_opt('--likelihood-file', likelihood_file)
        node.new_output_file_opt(job_segment, '.sqlite', '--output-file',
                                 tags=self.tags + extra_tags,
                                 store_file=self.retain_files)
        return node

class GstlalMarginalizeLikelihoodExecutable(Executable):
    """
    The class responsible for running the gstlal marginalize_likelihood jobs
    """
    current_retention_level = Executable.FINAL_RESULT
    def __init__(self, cp, exe_name, universe=None, ifo=None, out_dir=None,
                 tags=[]):
        Executable.__init__(self, cp, exe_name, universe, ifo, out_dir,
                                  tags=tags)
    def create_node(self, job_segment, input_file):
        node = Node(self)
        node.add_input_arg(input_file)
        node.new_output_file_opt(job_segment, '.xml.gz', '--output',
                                 tags=self.tags, store_file=self.retain_files)
        return node

class GstlalFarfromsnrchisqhistExecutable(Executable):
    """
    The class responsible for running the gstlal far from chisq hist jobs
    """
    current_retention_level = Executable.FINAL_RESULT
    def __init__(self, cp, exe_name, universe=None, ifo=None, out_dir=None,
                 tags=[]):
        Executable.__init__(self, cp, exe_name, universe, ifo, out_dir,
                                  tags=tags)
    def create_node(self, job_segment, non_inj_db, marg_input_file,
                   inj_database=None, write_background_bins=False):
        node = Node(self)
        node.add_input_opt("--non-injection-db", non_inj_db)
        if inj_database is not None:
            node.add_input_opt("--input-database", inj_database)
        node.add_input_opt("--background-bins-file", marg_input_file)
        node.new_output_file_opt(job_segment, '.sqlite', '--output-database',
                                 tags=self.tags, store_file=self.retain_files)
        # FIXME: Not supported yet
        if write_background_bins:
            node.new_output_file_opt(job_segment, '.xml.gz',
                                  "--background-bins-out-file",
                                  tags=["POSTMARG"] + self.tags,
                                  store_file=self.retain_files)
        return node


class GstlalPlotSensitivity(Executable):
    """
    The class responsible for running gstlal_plot_sensitivity
    """
    current_retention_level = Executable.FINAL_RESULT
    def __init__(self, cp, exe_name, universe=None, ifo=None, out_dir=None,
                 tags=[]):
        Executable.__init__(self, cp, exe_name, universe, ifo, out_dir,
                                  tags=tags)
        self.set_memory('4000')
    def create_node(self, non_inj_db, injection_dbs):
        node = Node(self)
        node.add_input_opt("--zero-lag-database", non_inj_db)
        for file in injection_dbs:
            node.add_input_arg(file)
        return node

class GstlalPlotSummary(Executable):
    """
    The class responsible for running gstlal_plot_summary
    """
    current_retention_level = Executable.FINAL_RESULT
    def __init__(self, cp, exe_name, universe=None, ifo=None, out_dir=None,
                 tags=[]):
        Executable.__init__(self, cp, exe_name, universe, ifo, out_dir,
                                  tags=tags)
        self.set_memory('4000')
    def create_node(self, non_inj_db, injection_dbs):
        node = Node(self)
        node.add_input_arg(non_inj_db)
        for file in injection_dbs:
            node.add_input_arg(file)
        return node

class GstlalPlotBackground(Executable):
    """
    The class responsible for running gstlal_plot_background
    """
    current_retention_level = Executable.FINAL_RESULT
    def __init__(self, cp, exe_name, universe=None, ifo=None, out_dir=None,
                 tags=[]):
        Executable.__init__(self, cp, exe_name, universe, ifo, out_dir,
                                  tags=tags)
        self.set_memory('4000')
    def create_node(self, non_inj_db, likelihood_file):
        node = Node(self)
        node.add_input_opt("--database", non_inj_db)
        node.add_input_arg(likelihood_file)
        return node

class GstlalSummaryPage(Executable):
    """
    The class responsible for running gstlal_inspiral_summary_page
    """
    current_retention_level = Executable.FINAL_RESULT
    def __init__(self, cp, exe_name, universe=None, ifo=None, out_dir=None,
                 tags=[]):
        Executable.__init__(self, cp, exe_name, universe, ifo, out_dir,
                                  tags=tags)
    def create_and_add_node(self, workflow, parent_nodes):
        node = Node(self)
        # FIXME: As the parents of this job (the plotting scripts) do not track
        # the location of their output files, we must set explicit parent-child
        # relations the "old-fashioned" way here. Possibly this is how the AEI
        # DB stuff could work?
        workflow.add_node(node)
        for parent in parent_nodes:
            dep = dax.Dependency(parent=parent._dax_node, child=node._dax_node)
            workflow._adag.addDependency(dep)
        return node

class LalappsInspinjExecutable(Executable):
    """
    The class used to create jobs for the lalapps_inspinj Executable.
    """
    current_retention_level = Executable.FINAL_RESULT
    def create_node(self, segment):
        node = Node(self)

        if self.get_opt('write-compress') is not None:
            ext = '.xml.gz'
        else:
            ext = '.xml'

<<<<<<< HEAD
        node.add_opt('--gps-start-time', segment[0])
        node.add_opt('--gps-end-time', segment[1])
        node.new_output_file_opt(segment, ext, '--output',
=======
        node.add_opt('--gps-start-time', int_gps_time_to_str(segment[0]))
        node.add_opt('--gps-end-time', int_gps_time_to_str(segment[1]))
        node.new_output_file_opt(segment, '.xml', '--output',
>>>>>>> 664ada2b
                                 store_file=self.retain_files)
        return node

class PycbcTimeslidesExecutable(Executable):
    """
    The class used to create jobs for the pycbc_timeslides Executable.
    """
    current_retention_level = Executable.FINAL_RESULT
    def create_node(self, segment):
        node = Node(self)

        node.new_output_file_opt(segment, '.xml.gz', '--output-files',
                                 store_file=self.retain_files)
        return node

class PycbcSplitBankExecutable(Executable):
    """ The class responsible for creating jobs for pycbc_splitbank. """
    
    current_retention_level = Executable.NON_CRITICAL
    def __init__(self, cp, exe_name, num_banks,
                 ifo=None, out_dir=None, tags=[], universe=None):
        super(PycbcSplitBankExecutable, self).__init__(cp, exe_name, universe, ifo, out_dir, tags=tags)
        self.num_banks = int(num_banks)

    def create_node(self, bank):
        """
        Set up a CondorDagmanNode class to run lalapps_splitbank code

        Parameters
        ----------
        bank : pycbc.workflow.core.File 
            The File containing the template bank to be split

        Returns
        --------
        node : pycbc.workflow.core.Node
            The node to run the job
        """
        node = Node(self)
        node.add_input_opt('--bank-file', bank)

        # Get the output (taken from inspiral.py)
        out_files = FileList([])
        for i in range( 0, self.num_banks):
            curr_tag = 'bank%d' %(i)
            # FIXME: What should the tags actually be? The job.tags values are
            #        currently ignored.
            curr_tags = bank.tags + [curr_tag]
            job_tag = bank.description + "_" + self.name.upper()
            out_file = File(bank.ifo_list, job_tag, bank.segment,
                               extension=".xml.gz", directory=self.out_dir,
                               tags=curr_tags, store_file=self.retain_files)
            out_files.append(out_file)
        node.add_output_list_opt('--output-filenames', out_files)
        return node<|MERGE_RESOLUTION|>--- conflicted
+++ resolved
@@ -29,11 +29,8 @@
 """
 
 import math, os
-<<<<<<< HEAD
 import logging
-=======
 import lal
->>>>>>> 664ada2b
 from glue import segments
 import Pegasus.DAX3 as dax
 from pycbc.workflow.core import Executable, File, FileList, Node
@@ -1176,15 +1173,9 @@
         else:
             ext = '.xml'
 
-<<<<<<< HEAD
-        node.add_opt('--gps-start-time', segment[0])
-        node.add_opt('--gps-end-time', segment[1])
-        node.new_output_file_opt(segment, ext, '--output',
-=======
         node.add_opt('--gps-start-time', int_gps_time_to_str(segment[0]))
         node.add_opt('--gps-end-time', int_gps_time_to_str(segment[1]))
-        node.new_output_file_opt(segment, '.xml', '--output',
->>>>>>> 664ada2b
+        node.new_output_file_opt(segment, ext, '--output',
                                  store_file=self.retain_files)
         return node
 
